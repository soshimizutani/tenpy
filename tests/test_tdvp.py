#!/usr/bin/python2
import numpy as np
import copy
import pickle
import tenpy.linalg.np_conserved as npc
import tenpy.models.spins
import tenpy.networks.mps as mps
import tenpy.networks.site as site
from tenpy.algorithms import tdvp
from tenpy.algorithms import tebd
import sys
import tdvp_numpy
import tenpy.networks.mpo
import tenpy.models.model as model
import tenpy.models.lattice
from tenpy.networks.mps import MPS
from tenpy.tools.misc import inverse_permutation

# TODO: no need to convert everything to numpy...
# just compare the np_conserved TEBD with np_conserved TDVP, using mps.overlap()
# or even better: directly compare to ED for small system
def overlap(mps1, mps2):
    """ Calculate overlap <self|mps2>. Performs conjugation of self! """
    X=np.ones((1,1))
    L=len(mps1)
    for i in range(0, L):
        tmp = np.tensordot(X, np.conj(mps1[i]), axes=[[0],[1]])
        X = np.tensordot(tmp, mps2[i], axes=[[0,1],[1,0]])
    overlap=X.reshape(())
    return overlap


def test_tdvp():
    L=10
    J=1
    chi=20
    delta_t=0.01
    parameters= {
        'L':L,
        'S':0.5,
        'conserve':'Sz',
        'Jz':1.0,
        'Jy':1.0,
        'Jx':1.0,
        'hx':0.0,
        'hy':0.0,
        'hz':0.0,
        'muJ':0.0,
        'bc_MPS':'finite',
    }

    heisenberg=tenpy.models.spins.SpinChain(parameters)
    H_MPO=heisenberg.H_MPO
    h_test=[]
    for i_sites in range(H_MPO.L):
        h_test.append(H_MPO.get_W(i_sites).transpose(['wL','wR','p*','p']).to_ndarray())


    def random_prod_state_tenpy(L,a_model):
        product_state=[]
        #the numpy mps used to compare
        psi_compare=[]
        sz= 2.*np.random.randint(0,2,size=L)-1.0
        for i in range(L):
            psi_compare.append(np.zeros((2,1,1)))
            if sz[i]>0:
                product_state += ["up"]
                psi_compare[-1][0,0,0]=1
            else:
                product_state += ["down"]
                psi_compare[-1][1,0,0]=1

        psi = MPS.from_product_state(a_model.lat.mps_sites(), product_state, bc=a_model.lat.bc_MPS,form='B')
        psi_converted=[]
        for i in range(L):
            site=psi.sites[i]
            perm=site.perm
            B_tmp=psi.get_B(i).transpose(['p','vL','vR']).to_ndarray()
            B=B_tmp[inverse_permutation(perm),:,:]
            B=B[::-1,:,:]
            psi_converted.append(B)

        return psi


<<<<<<< HEAD
    #np.random.seed(31415) # TODO: should work for any seed!
=======
    np.random.seed(0) # TODO: should work for any seed!
>>>>>>> 47edfcb2
    psi=random_prod_state_tenpy(heisenberg.lat.N_sites,heisenberg)
    N_steps=50
    tebd_params = {
          'order': 2,
          'dt': delta_t,
          'N_steps': N_steps,
          'trunc_params': {
              'chi_max': 50,
              'svd_min': 1.e-10,
              'trunc_cut':None
          }
      }

    tdvp_params = {
        'start_time': 0,
        'dt':delta_t,
        'N_steps':N_steps,
        'trunc_params': {
            'chi_max': 50,
            'svd_min': 1.e-10,
            'trunc_cut':None
        }
    }

    psi_tdvp2=copy.deepcopy(psi)
    engine=tebd.Engine(psi=psi,model=heisenberg,TEBD_params=tebd_params)
    tdvp_engine=tdvp.Engine(psi=psi_tdvp2,model=heisenberg,TDVP_params=tdvp_params)
    engine.run()
    tdvp_engine.run_two_sites(N_steps)
    ov=psi.overlap(psi_tdvp2)
    print("overlap TDVP and TEBD")
    psi=engine.psi
    print("difference")
    print(np.abs(1-np.abs(ov)))
    assert np.abs(1-np.abs(ov))<1e-10
    print("two sites tdvp works")

    # test that the initial conditions are the same

    tdvp_engine=tdvp.Engine(psi=psi,model=heisenberg,TDVP_params=tdvp_params)
    psit_compare=[]
    for i in range(L):
        B_tmp=psi.get_B(i).transpose(['p','vL','vR']).to_ndarray()
        B=B_tmp[::-1,:,:]
        psit_compare.append(B)
    #**********************************************************************************************************
    #Initialize TDVP
    tdvp_params = {
        'start_time': 0,
        'dt':delta_t,
        'N_steps':1,
        'trunc_params': {
            'chi_max': 50,
            'svd_min': 1.e-10,
            'trunc_cut':None
        }
    }
    tdvp_engine=tdvp.Engine(psi=psi,model=heisenberg,TDVP_params=tdvp_params)
    for t in range(10):
        tdvp_engine.run_one_site(N_steps=1)
        psit_compare,Rp_list,spectrum=tdvp_numpy.tdvp(psit_compare,h_test,0.5*1j*delta_t, Rp_list=None)
        psit_=[]
    for i in range(L):
        B=psi.get_B(i).transpose(['p','vL','vR']).to_ndarray()
        B=B[::-1,:,:]
        psit_.append(B)
    assert np.abs(np.abs(overlap(psit_,psit_compare))-1.0)<1e-13
    print("one site TDVP works")


if __name__ == "__main__":
    test_tdvp()<|MERGE_RESOLUTION|>--- conflicted
+++ resolved
@@ -83,11 +83,6 @@
         return psi
 
 
-<<<<<<< HEAD
-    #np.random.seed(31415) # TODO: should work for any seed!
-=======
-    np.random.seed(0) # TODO: should work for any seed!
->>>>>>> 47edfcb2
     psi=random_prod_state_tenpy(heisenberg.lat.N_sites,heisenberg)
     N_steps=50
     tebd_params = {
